<<<<<<< HEAD
/*
    Copyright (c) 2010 250bpm s.r.o.
    Copyright (c) 2010-2011 Other contributors as noted in the AUTHORS file

    This file is part of 0MQ.

    0MQ is free software; you can redistribute it and/or modify it under
    the terms of the GNU Lesser General Public License as published by
    the Free Software Foundation; either version 3 of the License, or
    (at your option) any later version.

    0MQ is distributed in the hope that it will be useful,
    but WITHOUT ANY WARRANTY; without even the implied warranty of
    MERCHANTABILITY or FITNESS FOR A PARTICULAR PURPOSE.  See the
    GNU Lesser General Public License for more details.

    You should have received a copy of the GNU Lesser General Public License
    along with this program.  If not, see <http://www.gnu.org/licenses/>.
*/

using System;
using System.Collections;
using System.Runtime.InteropServices;
using System.Linq;

namespace NetMQ.zmq
{
	public class Blob
	{

		private readonly byte[] m_buf;
		private int m_hash = 0;

		public Blob(byte[] data)
		{
			m_buf = new byte[data.Length];
			data.CopyTo(m_buf, 0);
		}

		public Blob(int size)
		{
			m_buf = new byte[size];
		}

		public Blob Put(int pos, byte b)
		{
			m_buf[pos] = b;
			m_hash = 0;
			return this;
		}

		public Blob Put(int pos, byte[] data)
		{

			Buffer.BlockCopy(data, 0, m_buf, pos, data.Length);

			m_hash = 0;
			return this;
		}

		public int Size
		{
			get { return m_buf.Length; }
		}

		public byte[] Data
		{
			get { return m_buf; }
		}

		[DllImport("msvcrt.dll", CallingConvention = CallingConvention.Cdecl)]
		static extern int memcmp(byte[] b1, byte[] b2, long count);

		public override bool Equals(Object t)
		{			
			if (t is Blob)
			{
				Blob b = (Blob)t;
				if (b.m_buf.Length != m_buf.Length)
				{
					return false;
				}				

				return memcmp(m_buf, b.m_buf, m_buf.Length) == 0;
			}
			return false;
		}

		public override int GetHashCode()
		{
			if (m_hash == 0)
			{
				foreach (byte b in m_buf)
				{
					m_hash = 31 * m_hash + b;
				}
			}
			return m_hash;
		}
	}
}
=======
/*
    Copyright (c) 2010 250bpm s.r.o.
    Copyright (c) 2010-2011 Other contributors as noted in the AUTHORS file

    This file is part of 0MQ.

    0MQ is free software; you can redistribute it and/or modify it under
    the terms of the GNU Lesser General Public License as published by
    the Free Software Foundation; either version 3 of the License, or
    (at your option) any later version.

    0MQ is distributed in the hope that it will be useful,
    but WITHOUT ANY WARRANTY; without even the implied warranty of
    MERCHANTABILITY or FITNESS FOR A PARTICULAR PURPOSE.  See the
    GNU Lesser General Public License for more details.

    You should have received a copy of the GNU Lesser General Public License
    along with this program.  If not, see <http://www.gnu.org/licenses/>.
*/

using System;
using System.Runtime.InteropServices;

namespace NetMQ.zmq
{
	public class Blob
	{

		private readonly byte[] m_buf;
		private int m_hash = 0;

		public Blob(byte[] data)
		{
			m_buf = new byte[data.Length];
			data.CopyTo(m_buf, 0);
		}

		public Blob(int size)
		{
			m_buf = new byte[size];
		}

		public Blob Put(int pos, byte b)
		{
			m_buf[pos] = b;
			m_hash = 0;
			return this;
		}

		public Blob Put(int pos, byte[] data)
		{

			Buffer.BlockCopy(data, 0, m_buf, pos, data.Length);

			m_hash = 0;
			return this;
		}

		public int Size
		{
			get { return m_buf.Length; }
		}

		public byte[] Data
		{
			get { return m_buf; }
		}

		[DllImport("msvcrt.dll", CallingConvention = CallingConvention.Cdecl)]
		static extern int memcmp(byte[] b1, byte[] b2, long count);

		public override bool Equals(Object t)
		{

			if (t is Blob)
			{
				Blob b = (Blob)t;
				if (b.m_buf.Length != m_buf.Length)
				{
					return false;
				}

				return memcmp(m_buf, b.m_buf, m_buf.Length) == 0;
			}
			return false;
		}

		public override int GetHashCode()
		{
			if (m_hash == 0)
			{
				foreach (byte b in m_buf)
				{
					m_hash = 31 * m_hash + b;
				}
			}
			return m_hash;
		}
	}
}
>>>>>>> f1783dd2
<|MERGE_RESOLUTION|>--- conflicted
+++ resolved
@@ -1,4 +1,3 @@
-<<<<<<< HEAD
 /*
     Copyright (c) 2010 250bpm s.r.o.
     Copyright (c) 2010-2011 Other contributors as noted in the AUTHORS file
@@ -99,106 +98,4 @@
 			return m_hash;
 		}
 	}
-}
-=======
-/*
-    Copyright (c) 2010 250bpm s.r.o.
-    Copyright (c) 2010-2011 Other contributors as noted in the AUTHORS file
-
-    This file is part of 0MQ.
-
-    0MQ is free software; you can redistribute it and/or modify it under
-    the terms of the GNU Lesser General Public License as published by
-    the Free Software Foundation; either version 3 of the License, or
-    (at your option) any later version.
-
-    0MQ is distributed in the hope that it will be useful,
-    but WITHOUT ANY WARRANTY; without even the implied warranty of
-    MERCHANTABILITY or FITNESS FOR A PARTICULAR PURPOSE.  See the
-    GNU Lesser General Public License for more details.
-
-    You should have received a copy of the GNU Lesser General Public License
-    along with this program.  If not, see <http://www.gnu.org/licenses/>.
-*/
-
-using System;
-using System.Runtime.InteropServices;
-
-namespace NetMQ.zmq
-{
-	public class Blob
-	{
-
-		private readonly byte[] m_buf;
-		private int m_hash = 0;
-
-		public Blob(byte[] data)
-		{
-			m_buf = new byte[data.Length];
-			data.CopyTo(m_buf, 0);
-		}
-
-		public Blob(int size)
-		{
-			m_buf = new byte[size];
-		}
-
-		public Blob Put(int pos, byte b)
-		{
-			m_buf[pos] = b;
-			m_hash = 0;
-			return this;
-		}
-
-		public Blob Put(int pos, byte[] data)
-		{
-
-			Buffer.BlockCopy(data, 0, m_buf, pos, data.Length);
-
-			m_hash = 0;
-			return this;
-		}
-
-		public int Size
-		{
-			get { return m_buf.Length; }
-		}
-
-		public byte[] Data
-		{
-			get { return m_buf; }
-		}
-
-		[DllImport("msvcrt.dll", CallingConvention = CallingConvention.Cdecl)]
-		static extern int memcmp(byte[] b1, byte[] b2, long count);
-
-		public override bool Equals(Object t)
-		{
-
-			if (t is Blob)
-			{
-				Blob b = (Blob)t;
-				if (b.m_buf.Length != m_buf.Length)
-				{
-					return false;
-				}
-
-				return memcmp(m_buf, b.m_buf, m_buf.Length) == 0;
-			}
-			return false;
-		}
-
-		public override int GetHashCode()
-		{
-			if (m_hash == 0)
-			{
-				foreach (byte b in m_buf)
-				{
-					m_hash = 31 * m_hash + b;
-				}
-			}
-			return m_hash;
-		}
-	}
-}
->>>>>>> f1783dd2
+}